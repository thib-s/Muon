--- conflicted
+++ resolved
@@ -26,17 +26,6 @@
 Suitable for training language models.
 
 ### Option 2: Explicit AdamW backup
-
-<<<<<<< HEAD
-Use this if your model's classifier head has <10K outputs and therefore can't be automatically detected as such.
-=======
-params = set(model.parameters())
-# Use Adam as fallback for <2D params and the embed/head
-muon_params = set([p for p in params if p.ndim >= 2 and p.size(0) < 10000])
-other_params = params - muon_params
-optimizer1 = Muon(muon_params, lr=0.02, momentum=0.95)
-optimizer2 = torch.optim.AdamW(other_params, lr=3e-4, betas=(0.95, 0.95))
->>>>>>> ac7765f8
 
 Suitable for training vision models or text classifiers.
 
